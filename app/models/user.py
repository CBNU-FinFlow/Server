# app/models/user.py
from sqlalchemy import Column, Integer, String , DateTime
from sqlalchemy.sql import func 
from app.db.database import Base

class User(Base):
    __tablename__ = "users"

    uid = Column(Integer, primary_key=True, index=True)
    name = Column(String(100), nullable=False)
    email = Column(String(255), unique=True, nullable=False)
    password = Column(String(255), nullable=False)
    investment_profile = Column(String(100), nullable=True)
<<<<<<< HEAD
    profile_image = Column(String(255), nullable=True)
    created_at = Column(DateTime(timezone=True), server_default=func.now())
    updated_at = Column(DateTime(timezone=True), onupdate=func.now())
=======
    profile_image = Column(String(255), nullable=True)
>>>>>>> 2f5dfffe
<|MERGE_RESOLUTION|>--- conflicted
+++ resolved
@@ -11,10 +11,4 @@
     email = Column(String(255), unique=True, nullable=False)
     password = Column(String(255), nullable=False)
     investment_profile = Column(String(100), nullable=True)
-<<<<<<< HEAD
-    profile_image = Column(String(255), nullable=True)
-    created_at = Column(DateTime(timezone=True), server_default=func.now())
-    updated_at = Column(DateTime(timezone=True), onupdate=func.now())
-=======
-    profile_image = Column(String(255), nullable=True)
->>>>>>> 2f5dfffe
+    profile_image = Column(String(255), nullable=True)