--- conflicted
+++ resolved
@@ -1,10 +1,9 @@
 # app/main.py
 from fastapi import FastAPI
 from fastapi.middleware.cors import CORSMiddleware
-from app.models.financial_products import FinancialProducts  
+from app.models.financial_products import FinancialProducts
 from app.models.transaction import TransactionHistory
 from app.db.database import Base, engine
-<<<<<<< HEAD
 
 # 모든 모델을 명시적으로 import 하여 등록
 from app.models import user
@@ -14,10 +13,7 @@
 
 from app.routers import assets
 from app.routers import users, portfolio
-=======
-from app.routers import users , portfolio
 from app.routers.transaction import router as transaction_router
->>>>>>> e3c33f92
 from app.models import user as user_model
 import app.models.transaction
 
@@ -37,16 +33,9 @@
 
 # 라우터 등록
 app.include_router(users.router)
-<<<<<<< HEAD
 app.include_router(assets.router)
 app.include_router(portfolio.router)
-=======
 
-#포트폴리오 라우터 (테스트)
+# 트랜잭션히스토리 라우터
 
-app.include_router(portfolio.router)
-
-#트랜잭션히스토리 라우터
-
-app.include_router(transaction_router, prefix="/api", tags=["transactions"])
->>>>>>> e3c33f92
+app.include_router(transaction_router, prefix="/api", tags=["transactions"])